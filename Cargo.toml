--- conflicted
+++ resolved
@@ -1,10 +1,6 @@
 [package]
 name = "horned-owl"
-<<<<<<< HEAD
-version = "0.9.0-experimental"
-=======
-version = "0.10.1-alpha.0"
->>>>>>> e685c1a6
+version = "0.10.1-alpha.0-experimental"
 authors = ["Phillip Lord <phillip.lord@russet.org.uk>"]
 description = "Library and Command Line tools for OWL Ontologies"
 
@@ -18,12 +14,7 @@
 edition = "2018"
 
 [dependencies]
-<<<<<<< HEAD
-curie = "0.1.1"
-curl = "0.4.34"
-=======
 curie = "0.0.8"
->>>>>>> e685c1a6
 clap = "2.31.2"
 enum_meta = "0.6.0"
 failure = "0.1.2"
